/*
 * FILE: FeedTuning.java
 * LOCATION: TeamCode/src/main/java/org/firstinspires/ftc/teamcode/config/
 *
 * PURPOSE
 *   - Own the shared feed motor parameters used by both TeleOp and Autonomous so
 *     cadence tweaks happen in one place instead of inside Feed.java.
 *
 * TUNABLE PARAMETERS (SEE TunableDirectory.md → Shot cadence, feed, and eject)
 *   - FIRE_POWER
 *       • Motor power applied while the feed pulse runs. Increase toward 1.0 when
 *         rings stick; drop toward 0.7 if jams become frequent.
 *   - FIRE_TIME_MS
 *       • Duration of each feed pulse. Coordinate with SHOT_BETWEEN_MS so the
 *         launcher has time to recover.
 *   - MIN_CYCLE_MS
 *       • Minimum delay between feeds, preventing rapid double-fires even if the
 *         driver mashes the button.
<<<<<<< HEAD
=======
 *   - INTAKE_ASSIST_MS (MOVED 2025-10-30)
 *       • Duration TeleOp/Auto run the intake after a feed when it was previously
 *         off. Centralized here alongside other feed cadence values.
 *   - IDLE_HOLD_POWER (ADDED 2025-10-31)
 *       • Counter-rotation power applied while idle to keep the feed staged.
 *         Set to 0 to fall back to BRAKE-only holding.
>>>>>>> a5f1eb57
 */
package org.firstinspires.ftc.teamcode.config;

public final class FeedTuning {
    private FeedTuning() {}

    // CHANGES (2025-10-30): Added INTAKE_ASSIST_MS after moving ownership from SharedRobotTuning.
    // CHANGES (2025-10-31): Added IDLE_HOLD_POWER to keep the feed counter-rotating while idle.
    // CHANGES (2025-10-31): Increased IDLE_HOLD_POWER magnitude so staged artifacts remain latched.
    public static double FIRE_POWER = 0.9;
    public static int FIRE_TIME_MS  = 600;
    public static int MIN_CYCLE_MS  = 300;
    public static int INTAKE_ASSIST_MS = 250; // Intake assist duration (ms) after a feed when intake was off
    public static double IDLE_HOLD_POWER = -0.5; // Idle counter-rotation power (0 = BRAKE only)
}<|MERGE_RESOLUTION|>--- conflicted
+++ resolved
@@ -16,15 +16,6 @@
  *   - MIN_CYCLE_MS
  *       • Minimum delay between feeds, preventing rapid double-fires even if the
  *         driver mashes the button.
-<<<<<<< HEAD
-=======
- *   - INTAKE_ASSIST_MS (MOVED 2025-10-30)
- *       • Duration TeleOp/Auto run the intake after a feed when it was previously
- *         off. Centralized here alongside other feed cadence values.
- *   - IDLE_HOLD_POWER (ADDED 2025-10-31)
- *       • Counter-rotation power applied while idle to keep the feed staged.
- *         Set to 0 to fall back to BRAKE-only holding.
->>>>>>> a5f1eb57
  */
 package org.firstinspires.ftc.teamcode.config;
 
