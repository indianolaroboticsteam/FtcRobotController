package org.firstinspires.ftc.teamcode.vision;

import android.util.Size;

import com.qualcomm.robotcore.hardware.HardwareMap;
import org.firstinspires.ftc.robotcore.external.hardware.camera.WebcamName;
import org.firstinspires.ftc.vision.VisionPortal;
import org.firstinspires.ftc.vision.apriltag.AprilTagDetection;
import org.firstinspires.ftc.vision.apriltag.AprilTagProcessor;

import java.util.List;

// NEW: shared latch for obelisk signal
import org.firstinspires.ftc.teamcode.utils.ObeliskSignal;

/*
 * FILE: VisionAprilTag.java
 * LOCATION: TeamCode/src/main/java/org/firstinspires/ftc/teamcode/vision/
 *
 * PURPOSE
 *   - Provide a cross-SDK AprilTag helper that initializes VisionPortal +
 *     AprilTagProcessor, exposes compatibility getters, and returns the closest
 *     detection for a requested tag.
 *   - Maintain a configurable range scale to correct distance output and latch
 *     DECODE Obelisk tags (IDs 21/22/23) during the init loop.
 *
 * ALLIANCE TAG IDS (DECODE field)
 *   - BLUE GOAL: 20
 *   - RED  GOAL: 24
 *
 * OBELISK TAG IDS (DECODE field)
 *   - 21 → GPP, 22 → PGP, 23 → PPG (latched via ObeliskSignal)
 *
 * TUNABLE PARAMETERS (SEE TunableDirectory.md → Vision & range calibration)
 *   - setRangeScale(scale)
 *       • After a tape-measure calibration compute scale = true_distance_m /
 *         measured_distance_m.
 *       • TeleOpAllianceBase currently overrides to 0.03 for the shared instance;
 *         update whenever camera height or lens changes.
 *
 * METHODS
 *   - init(hw, "Webcam 1")
<<<<<<< HEAD
 *       • Build VisionPortal + AprilTagProcessor with compatible defaults.
=======
 *       • Build VisionPortal + AprilTagProcessor with compatible defaults and
 *         enable the Driver Station live view stream.
>>>>>>> 111526eb
 *   - getDetectionsCompat()
 *       • Return detections using the best API available for the installed SDK.
 *   - getDetectionFor(int tagId)
 *       • Return the closest visible detection for the requested tag.
 *   - setRangeScale(double s) / getScaledRange(det)
 *       • Adjust and read calibrated distance values.
 *   - observeObelisk(...) / setObeliskAutoLatchEnabled(boolean)
 *       • Track Obelisk tags during the init loop or while moving in Auto.
 *   - stop()
 *       • Close the VisionPortal when TeleOp ends.
 *
 * NOTES
 *   - We use 640x480 with MJPEG when available (built-in calibration + better FPS).
 *   - No AprilTagLibrary.addTag() calls so this compiles on older SDKs.
 *   - Bearing/pose values come from AprilTagDetection.ftcPose (meters + degrees).
 */
public class VisionAprilTag {

    // CHANGES (2025-10-30): Enabled Driver Station live stream via VisionPortal builder and resume call.

    // === CONSTANTS ===
    public static final int TAG_BLUE_GOAL = 20; // Blue alliance GOAL tag
    public static final int TAG_RED_GOAL  = 24; // Red alliance GOAL tag

    // NEW: Obelisk IDs
    public static final int TAG_OBELISK_GPP = 21;
    public static final int TAG_OBELISK_PGP = 22;
    public static final int TAG_OBELISK_PPG = 23;

    // === INTERNAL OBJECTS ===
    private VisionPortal portal;
    private AprilTagProcessor tagProcessor;

    // === RANGE SCALING ===
    // Multiply raw ftcPose.range (meters) by this factor to correct distance.
    // Set via setRangeScale() after quick tape-measure calibration.
    private double rangeScale = 1.0;

    // === OBELISK BACKGROUND POLLER (optional, for Auto) ===
    private volatile boolean obeliskAutoLatch = false;
    private Thread obeliskThread = null;

    // =============================================================
    //  METHOD: init
    //  PURPOSE:
    //     - Initialize the VisionPortal + AprilTagProcessor.
    //     - Uses webcam defined in Robot Configuration.
    // =============================================================
    public void init(HardwareMap hw, String webcamName) {
        // Build AprilTag processor with widely supported options
        tagProcessor = new AprilTagProcessor.Builder()
                .setDrawAxes(true)            // Draw XYZ axes on detected tags
                .setDrawCubeProjection(true)  // Draw cube overlay on each tag
                .setDrawTagID(true)           // Display Tag ID on stream
                .build();

        // Build VisionPortal
        VisionPortal.Builder builder = new VisionPortal.Builder()
                .addProcessor(tagProcessor)
                .setCamera(hw.get(WebcamName.class, webcamName))
                .setCameraResolution(new Size(640, 480))   // Built-in calibration res
                .enableLiveView(true);                     // Stream to Driver Station DS preview

        // Prefer MJPEG for higher FPS (older SDKs may not support; ignore if so)
        try { builder.setStreamFormat(VisionPortal.StreamFormat.MJPEG); } catch (Exception ignored) {}

        portal = builder.build();

        try { portal.resumeStreaming(); } catch (Throwable ignored) {}
    }

    // =============================================================
    //  METHOD: getDetectionsCompat
    //  PURPOSE:
    //     - Return a list of detections regardless of SDK version.
    //     - Tries multiple APIs, then falls back to a public field.
    // =============================================================
    @SuppressWarnings("unchecked")
    public List<AprilTagDetection> getDetectionsCompat() {
        if (tagProcessor == null) return java.util.Collections.emptyList();

        try {
            // Newer SDKs
            return tagProcessor.getDetections();
        } catch (Throwable ignored1) {
            try {
                // Mid-generation SDKs
                return tagProcessor.getFreshDetections();
            } catch (Throwable ignored2) {
                try {
                    // Earliest VisionPortal builds: public field "detections"
                    java.lang.reflect.Field f = tagProcessor.getClass().getField("detections");
                    Object val = f.get(tagProcessor);
                    if (val instanceof List) {
                        return (List<AprilTagDetection>) val;
                    }
                } catch (Throwable ignored3) { /* fall through */ }
            }
        }
        return java.util.Collections.emptyList();
    }

    // =============================================================
    //  METHOD: getDetectionFor
    //  PURPOSE:
    //     - Return the closest visible detection matching the given Tag ID.
    // =============================================================
    public AprilTagDetection getDetectionFor(int desiredId) {
        AprilTagDetection best = null;
        for (AprilTagDetection d : getDetectionsCompat()) {
            if (d.id == desiredId) {
                if (best == null || d.ftcPose.range < best.ftcPose.range) best = d;
            }
        }
        return best;
    }

    // =============================================================
    //  METHOD: setRangeScale / getScaledRange
    //  PURPOSE:
    //     - Apply a constant multiplier to correct distance output.
    //     - Use getScaledRange(det) anywhere you display/use distance.
    // =============================================================
    public void setRangeScale(double s) { this.rangeScale = s; }

    public double getScaledRange(AprilTagDetection det) {
        return (det == null) ? Double.NaN : det.ftcPose.range * rangeScale;
    }

    // =============================================================
    //  METHODS: observeObelisk
    //  PURPOSE:
    //     - Look through detections for obelisk tags (21,22,23).
    //     - If found, update shared memory so Auto/TeleOp can read it.
    //     - Call this once per loop in TeleOp and during Auto init.
    // =============================================================
    public void observeObelisk() {
        List<AprilTagDetection> dets = getDetectionsCompat();
        observeObelisk(dets);
    }

    public void observeObelisk(List<AprilTagDetection> dets) {
        if (dets == null) return;
        for (AprilTagDetection d : dets) {
            if (d == null) continue;
            int id = d.id;
            if (id == TAG_OBELISK_GPP || id == TAG_OBELISK_PGP || id == TAG_OBELISK_PPG) {
                ObeliskSignal.updateFromTagId(id);
                return; // latch first seen
            }
        }
    }

    // =============================================================
    //  METHOD: setObeliskAutoLatchEnabled  (NEW)
    //  PURPOSE:
    //     - Run a tiny background poller during Auto so tags seen while the
    //       robot is executing motion still latch immediately.
    // =============================================================
    public void setObeliskAutoLatchEnabled(boolean enable) {
        if (enable == obeliskAutoLatch) return;
        obeliskAutoLatch = enable;
        if (enable) startObeliskThread(); else stopObeliskThread();
    }

    private void startObeliskThread() {
        if (obeliskThread != null && obeliskThread.isAlive()) return;
        obeliskThread = new Thread(() -> {
            try {
                while (obeliskAutoLatch) {
                    try { observeObelisk(); } catch (Throwable ignored) {}
                    try { Thread.sleep(70); } catch (InterruptedException ie) { break; }
                }
            } finally { /* no-op */ }
        }, "VA-ObeliskLatch");
        obeliskThread.setDaemon(true);
        obeliskThread.start();
    }

    private void stopObeliskThread() {
        if (obeliskThread != null) {
            try {
                obeliskAutoLatch = false;
                obeliskThread.join(150);
            } catch (InterruptedException ignored) {
            } finally {
                obeliskThread = null;
            }
        }
    }

    // =============================================================
    //  METHOD: stop
    //  PURPOSE:
    //     - Safely close the VisionPortal when OpMode ends.
    // =============================================================
    public void stop() {
        // ensure background poller is shut down
        setObeliskAutoLatchEnabled(false);

        if (portal != null) {
            try { portal.stopStreaming(); } catch (Throwable ignored) {}
            portal.close();
        }
    }
}<|MERGE_RESOLUTION|>--- conflicted
+++ resolved
@@ -40,12 +40,8 @@
  *
  * METHODS
  *   - init(hw, "Webcam 1")
-<<<<<<< HEAD
- *       • Build VisionPortal + AprilTagProcessor with compatible defaults.
-=======
  *       • Build VisionPortal + AprilTagProcessor with compatible defaults and
  *         enable the Driver Station live view stream.
->>>>>>> 111526eb
  *   - getDetectionsCompat()
  *       • Return detections using the best API available for the installed SDK.
  *   - getDetectionFor(int tagId)
